--- conflicted
+++ resolved
@@ -372,14 +372,9 @@
 	}
 
 	forEachComponent(a.options.components, func(component *Component) bool {
-<<<<<<< HEAD
 		component.WorkerPool = workerpool.New(fmt.Sprintf("Component-%s", component.Name), 1)
-		if component.InitConfigPars != nil {
-			if err := component.InitConfigPars(a.container); err != nil {
-=======
 		if component.InitConfigParams != nil {
 			if err := component.InitConfigParams(a.container); err != nil {
->>>>>>> 1989c946
 				a.LogPanicf("failed to initialize component (%s) config parameters: %s", component.Name, err)
 			}
 		}
